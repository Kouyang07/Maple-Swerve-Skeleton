// Original Source:
// https://github.com/Mechanical-Advantage/AdvantageKit/tree/main/example_projects/advanced_swerve_drive/src/main, Copyright 2021-2024 FRC 6328
// Modified by 5516 Iron Maple https://github.com/Shenzhen-Robotics-Alliance/

package frc.robot;

import com.pathplanner.lib.auto.AutoBuilder;
import edu.wpi.first.math.geometry.Pose2d;
import edu.wpi.first.math.geometry.Rotation2d;
import edu.wpi.first.wpilibj.GenericHID;
import edu.wpi.first.wpilibj.XboxController;
import edu.wpi.first.wpilibj2.command.Command;
import edu.wpi.first.wpilibj2.command.Commands;
import edu.wpi.first.wpilibj2.command.button.CommandXboxController;
import frc.robot.subsystems.drive.*;
import frc.robot.subsystems.drive.IO.GyroIOPigeon2;
import frc.robot.subsystems.drive.IO.ModuleIOSim;
import frc.robot.subsystems.drive.IO.ModuleIOTalonFX;
import frc.robot.tests.FieldDisplayTest;
import frc.robot.tests.InterpolationTableTest;
import frc.robot.tests.UnitTest;
import frc.robot.tests.WheelsCalibrationCTRE;
import frc.robot.utils.Config.MapleConfigFile;
import frc.robot.utils.MapleJoystickDriveInput;
import org.littletonrobotics.junction.networktables.LoggedDashboardChooser;

import java.io.IOException;

/**
 * This class is where the bulk of the robot should be declared. Since Command-based is a
 * "declarative" paradigm, very little robot logic should actually be handled in the {@link Robot}
 * periodic methods (other than the scheduler calls). Instead, the structure of the robot (including
 * subsystems, commands, and button mappings) should be declared here.
 */
public class RobotContainer {
    // Subsystems
    private final SwerveDrive drive;

    // Controller
    private final CommandXboxController controller = new CommandXboxController(0);

    // Dashboard inputs
    private final LoggedDashboardChooser<Command> autoChooser;

    /**
     * The container for the robot. Contains subsystems, OI devices, and commands.
     */
    public RobotContainer() {
        final MapleConfigFile chassisCalibrationFile;
        try {
            chassisCalibrationFile = MapleConfigFile.fromDeployedConfig("ChassisWheelsCalibration", Constants.chassisConfigName);
        } catch (IOException e) {
            throw new RuntimeException(e);
        }
        final MapleConfigFile.ConfigBlock generalConfigBlock = chassisCalibrationFile.getBlock("GeneralInformation");
        switch (Robot.CURRENT_ROBOT_MODE) {
            case REAL -> {
                // Real robot, instantiate hardware IO implementations
//                drive = new SwerveDrive(
//                        new GyroIOPigeon2(),
//                        new ModuleIOSparkMax(0),
//                        new ModuleIOSparkMax(1),
//                        new ModuleIOSparkMax(2),
//                        new ModuleIOSparkMax(3)
//                );
                 drive = new SwerveDrive(
                         new GyroIOPigeon2(),
                         new ModuleIOTalonFX(chassisCalibrationFile.getBlock("FrontLeft"), generalConfigBlock),
                         new ModuleIOTalonFX(chassisCalibrationFile.getBlock("FrontRight"), generalConfigBlock),
                         new ModuleIOTalonFX(chassisCalibrationFile.getBlock("BackLeft"), generalConfigBlock),
                         new ModuleIOTalonFX(chassisCalibrationFile.getBlock("BackRight"), generalConfigBlock),
                         generalConfigBlock
                 );
            }

            case SIM -> {
                // Sim robot, instantiate physics sim IO implementations
                drive = new SwerveDrive(
                        (inputs) -> {},
                        new ModuleIOSim(),
                        new ModuleIOSim(),
                        new ModuleIOSim(),
                        new ModuleIOSim(),
                        generalConfigBlock
                );
            }

            default -> {
                // Replayed robot, disable IO implementations
                drive = new SwerveDrive(
                        (inputs) -> {},
                        (inputs) -> {},
                        (inputs) -> {},
                        (inputs) -> {},
                        (inputs) -> {},
                        generalConfigBlock
                );
            }
        }

        autoChooser = new LoggedDashboardChooser<>("Auto Choices", AutoBuilder.buildAutoChooser());

        // Configure the button bindings
        configureButtonBindings();
    }

    /**
     * Use this method to define your button->command mappings. Buttons can be created by
     * instantiating a {@link GenericHID} or one of its subclasses ({@link
     * edu.wpi.first.wpilibj.Joystick} or {@link XboxController}), and then passing it to a {@link
     * edu.wpi.first.wpilibj2.command.button.JoystickButton}.
     */
    private void configureButtonBindings() {
        drive.setDefaultCommand(drive.joystickDrive(
                MapleJoystickDriveInput.leftHandedJoystick(controller),
                true
        ));
        controller.x().whileTrue(Commands.run(drive::lockChassisWithXFormation, drive));
        controller.b().onTrue(Commands.runOnce(
                () -> drive.setPose(new Pose2d(drive.getPose().getTranslation(), new Rotation2d())),
                drive
                ).ignoringDisable(true)
        );
    }

    /**
     * Use this to pass the autonomous command to the main {@link Robot} class.
     *
     * @return the command to run in autonomous
     */
    public Command getAutonomousCommand() {
        return autoChooser.get();
    }


    public UnitTest getUnitTest() {
<<<<<<< HEAD
        return new FieldDisplayTest();
=======
        return new WheelsCalibrationCTRE();
>>>>>>> 4b4fa3a2
    }
}<|MERGE_RESOLUTION|>--- conflicted
+++ resolved
@@ -134,10 +134,6 @@
 
 
     public UnitTest getUnitTest() {
-<<<<<<< HEAD
-        return new FieldDisplayTest();
-=======
-        return new WheelsCalibrationCTRE();
->>>>>>> 4b4fa3a2
+      return new FieldDisplayTest();
     }
 }